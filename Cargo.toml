--- conflicted
+++ resolved
@@ -1,10 +1,6 @@
 [package]
 name = "sharad_ratatui"
-<<<<<<< HEAD
-version = "0.1.37"
-=======
 version = "0.1.38"
->>>>>>> 54cefbe1
 edition = "2024"
 repository = "https://github.com/prohaller/sharad_ratatui"
 authors = ["Roland Haller <haller.roland@gmail.com>"]
