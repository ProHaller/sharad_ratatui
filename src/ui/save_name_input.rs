--- conflicted
+++ resolved
@@ -12,21 +12,12 @@
     style::{Color, Style},
     widgets::*,
 };
-<<<<<<< HEAD
-use tokio::sync::mpsc::UnboundedReceiver;
-use tui_input::{Input, backend::crossterm::EventHandler};
-=======
 use tui_textarea::TextArea;
->>>>>>> 630fb141
 
 use super::{Component, ComponentEnum, game::SectionMove, main_menu::MainMenu, textarea::*};
 
 #[derive(Default, Debug)]
 pub struct SaveName {
-<<<<<<< HEAD
-    input: Input,
-    receiver: Option<UnboundedReceiver<String>>,
-=======
     textarea: TextArea<'static>,
     vim: Vim,
 }
@@ -43,42 +34,10 @@
             .set_placeholder_style(Style::default().fg(Color::DarkGray));
         save_name
     }
->>>>>>> 630fb141
 }
 
 impl Component for SaveName {
     fn on_key(&mut self, key: KeyEvent, context: Context) -> Option<Action> {
-<<<<<<< HEAD
-        match context.input_mode {
-            InputMode::Normal => match key.code {
-                KeyCode::Char('e') => Some(Action::SwitchInputMode(InputMode::Editing)),
-                KeyCode::Char('r') => {
-                    if let Ok((receiver, transcription)) =
-                        Transcription::new(None, context.ai_client?.clone())
-                    {
-                        self.receiver = Some(receiver);
-                        Some(Action::SwitchInputMode(InputMode::Recording(transcription)))
-                    } else {
-                        Some(Action::SwitchInputMode(InputMode::Editing))
-                    }
-                }
-                KeyCode::Esc => Some(Action::SwitchComponent(ComponentEnum::from(
-                    MainMenu::default(),
-                ))),
-                KeyCode::Enter => {
-                    if !self.input.value().is_empty() {
-                        Some(Action::CreateNewGame(self.input.value().into()))
-                    } else {
-                        Some(Action::SwitchInputMode(InputMode::Editing))
-                    }
-                }
-                _ => None,
-            },
-            InputMode::Editing => match key.code {
-                KeyCode::Esc => Some(Action::SwitchInputMode(InputMode::Normal)),
-                KeyCode::Char('v') => {
-                    todo!("Centralize the text input handling for paste.")
-=======
         match self.vim.transition(key.into(), &mut self.textarea) {
             Transition::Mode(mode) if self.vim.mode != mode => {
                 self.textarea
@@ -91,7 +50,6 @@
                     Mode::Insert => Some(Action::SwitchInputMode(InputMode::Editing)),
                     Mode::Visual => Some(Action::SwitchInputMode(InputMode::Normal)),
                     Mode::Operator(_) => None,
->>>>>>> 630fb141
                 }
             }
             Transition::Nop | Transition::Mode(_) => None,
@@ -105,13 +63,6 @@
                 } else {
                     None
                 }
-<<<<<<< HEAD
-            },
-            InputMode::Recording(_) if key.code == KeyCode::Esc => {
-                // TODO: Stop recording if not in InputMode::Recording
-                todo!("Need to implement the voice recording");
-=======
->>>>>>> 630fb141
             }
             Transition::Exit => Some(Action::SwitchComponent(ComponentEnum::from(
                 MainMenu::default(),
@@ -120,13 +71,9 @@
         }
     }
     fn render(&mut self, area: Rect, buffer: &mut Buffer, context: &Context) {
-<<<<<<< HEAD
-        self.check_transcription();
-=======
         self.textarea.set_block(Mode::Normal.block());
         self.textarea.set_cursor_style(Mode::Normal.cursor_style());
 
->>>>>>> 630fb141
         let chunks = Layout::default()
             .direction(Direction::Vertical)
             .flex(ratatui::layout::Flex::Center)
@@ -146,29 +93,7 @@
             .alignment(Alignment::Center);
         title.render(chunks[0], buffer);
 
-<<<<<<< HEAD
-        let input = Paragraph::new(self.input.value())
-            .style(Style::default().fg(Color::White))
-            .block(
-                Block::default()
-                    .border_type(BorderType::Rounded)
-                    .borders(Borders::ALL)
-                    .title(match context.input_mode {
-                        // TODO: Make the key description dynamic based on a Config File.
-                        InputMode::Normal => " Press 'e' to edit or 'r' to record ",
-                        InputMode::Editing => " Editing ",
-                        InputMode::Recording(_) => " Recording… Press 'Esc' to stop ",
-                    })
-                    .border_style(Style::default().fg(match context.input_mode {
-                        InputMode::Normal => Color::DarkGray,
-                        InputMode::Editing => Color::Yellow,
-                        InputMode::Recording(_) => Color::Red,
-                    })),
-            );
-        input.render(chunks[1], buffer);
-=======
         self.textarea.render(chunks[1], buffer);
->>>>>>> 630fb141
 
         let mode_indicator = match context.input_mode {
             InputMode::Normal => " NORMAL ",
