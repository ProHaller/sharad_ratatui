use crate::app::{App, AppCommand};
use crate::cleanup::cleanup;
use crate::message::MessageType;
use crossterm::{
    event::{self, Event},
    execute,
    terminal::{enable_raw_mode, EnterAlternateScreen},
};
use ratatui::{backend::CrosstermBackend, Terminal};
use std::{error::Error, io, sync::Arc, time::Duration};
use tokio::sync::mpsc;
use tokio::{sync::Mutex, time::Instant};

mod ai;
mod app;
mod app_state;
mod cleanup;
mod game_state;
mod message;
mod settings;
mod settings_state;
mod ui;

#[tokio::main]
async fn main() -> Result<(), Box<dyn Error>> {
    // Setup terminal
    enable_raw_mode()?;
    let mut stdout = io::stdout();
    execute!(stdout, EnterAlternateScreen)?;
    let backend = CrosstermBackend::new(stdout);
    let mut terminal = Terminal::new(backend)?;

    // Create channel for AI responses
    let (ai_sender, ai_receiver) = mpsc::unbounded_channel();

    // Create app and run it
    let (app, command_receiver) = App::new(ai_sender);
    let app = Arc::new(Mutex::new(app));

    // Run the main app loop
    let result = run_app(&mut terminal, app, command_receiver, ai_receiver).await;

    // Restore terminal
    cleanup();

    if let Err(err) = result {
        println!("{:?}", err)
    }

    Ok(())
}

async fn run_app(
    terminal: &mut Terminal<CrosstermBackend<io::Stdout>>,
    app: Arc<Mutex<App>>,
    mut command_receiver: mpsc::UnboundedReceiver<AppCommand>,
    mut ai_receiver: mpsc::UnboundedReceiver<String>,
) -> io::Result<()> {
    let tick_rate = Duration::from_millis(100);
    let mut last_tick = Instant::now();

    loop {
        // Draw the current state of the app
        terminal.draw(|f| {
            let mut app = tokio::task::block_in_place(|| app.blocking_lock());
            ui::draw(f, &mut app)
        })?;

<<<<<<< HEAD
        // Check if we need to handle input, perform a tick, process a command, or handle an AI response
=======
        let timeout = tick_rate
            .checked_sub(last_tick.elapsed())
            .unwrap_or_else(|| Duration::from_secs(0));

>>>>>>> 5268c8db
        tokio::select! {
            _ = tokio::time::sleep(timeout) => {
                let mut app = app.lock().await;
                app.on_tick();
                last_tick = Instant::now();
            }
<<<<<<< HEAD
            event = tokio::task::spawn_blocking(|| event::read()) => {
=======
            event = tokio::task::spawn_blocking(|| {
                if event::poll(Duration::from_millis(0)).unwrap() {
                    event::read()
                } else {
                    Ok(Event::FocusGained)
                }
            }) => {
>>>>>>> 5268c8db
                if let Ok(Ok(Event::Key(key))) = event {
                    let mut app = app.lock().await;
                    app.on_key(key);
                }
            }
            Some(command) = command_receiver.recv() => {
                let mut app = app.lock().await;
                match command {
                    AppCommand::LoadGame(path) => {
                        if let Err(e) = app.load_game(&path).await {
                            app.add_system_message(format!("Failed to load game: {:?}", e));
                        }
                    }
                    AppCommand::StartNewGame => {
                        if let Err(e) = app.start_new_game().await {
                            app.add_system_message(format!("Failed to start new game: {:?}", e));
                        }
                    }
                    AppCommand::ProcessMessage(message) => {
                        if let Err(e) = app.send_message(message).await {
                            app.add_system_message(format!("Failed to process message: {:?}", e));
                        }
                    }
                }
            }
            Some(ai_response) = ai_receiver.recv() => {
                let mut app = app.lock().await;
                // Remove the "AI is thinking..." message
                if let Some(last_message) = app.game_content.last() {
                    if last_message.content == "AI is thinking..." && last_message.message_type == MessageType::System {
                        app.game_content.pop();
                    }
                }
                app.add_game_message(ai_response);
            }
        }

        // Check if we should quit
        if app.lock().await.should_quit {
            return Ok(());
        }
    }
}<|MERGE_RESOLUTION|>--- conflicted
+++ resolved
@@ -66,23 +66,16 @@
             ui::draw(f, &mut app)
         })?;
 
-<<<<<<< HEAD
-        // Check if we need to handle input, perform a tick, process a command, or handle an AI response
-=======
         let timeout = tick_rate
             .checked_sub(last_tick.elapsed())
             .unwrap_or_else(|| Duration::from_secs(0));
 
->>>>>>> 5268c8db
         tokio::select! {
             _ = tokio::time::sleep(timeout) => {
                 let mut app = app.lock().await;
                 app.on_tick();
                 last_tick = Instant::now();
             }
-<<<<<<< HEAD
-            event = tokio::task::spawn_blocking(|| event::read()) => {
-=======
             event = tokio::task::spawn_blocking(|| {
                 if event::poll(Duration::from_millis(0)).unwrap() {
                     event::read()
@@ -90,7 +83,6 @@
                     Ok(Event::FocusGained)
                 }
             }) => {
->>>>>>> 5268c8db
                 if let Ok(Ok(Event::Key(key))) = event {
                     let mut app = app.lock().await;
                     app.on_key(key);
